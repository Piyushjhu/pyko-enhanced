# ===============================================================================
# pyKO CONFIGURATION FILE - HYBRID SPALL + INTERFACE SEPARATION
# ===============================================================================
# Material 1 flyer impacting Material 2 target: WITH interface separation capability
# 
# 📋 CONFIGURATION GUIDELINES:
# ===============================================================================
#
# 🎯 MESH SELECTION (cells, xstart, length):
# ----------------------------------------
# RULE: cells = thickness / target_resolution
# 
# RESOLUTION TARGETS:
#   • Shock physics:     2-5 μm/cell minimum
#   • Spall detection:   1-3 μm/cell (high resolution needed)
#   • Interface track:   2-4 μm/cell
#   • Computational:     5-10 μm/cell (faster, lower accuracy)
#
# EXAMPLES for 100 μm flyer:
#   Conservative: cells: 25  (4 μm/cell)  - Fast, adequate physics
#   Balanced:     cells: 50  (2 μm/cell)  - Good physics, reasonable speed
#   High-res:     cells: 100 (1 μm/cell)  - Excellent physics, slower
#
# POSITION SETUP:
#   xstart = -thickness (for flyer starting at negative position)
#   length = actual thickness of material
#   Example: 100 μm flyer → xstart: -0.0001, length: 0.0001
#
# ⏱️ TIMING SELECTION (tstop, dtstart, dtoutput):
# ---------------------------------------------
# tstop:    Total simulation time (typically 0.2-4.0 μs for impact)
# dtstart:  Initial time step (start small: 0.0001-0.001 μs)
# dtoutput: Output frequency (0.0001-0.001 μs for good resolution)
#
# RULE: dtoutput determines plot resolution
#   Ultra-fine: dtoutput = 0.00002 μs (50,000 fps) - For detailed FSV spall analysis
#   Fine plots: dtoutput = 0.0001 μs (10,000 fps)
#   Normal:     dtoutput = 0.001 μs  (1,000 fps)
#
# 💥 IMPACT VELOCITY (up0):
# ------------------------
# Typical ranges:
#   Low velocity:  100-500 m/s   (quasi-static compression)
#   Medium:        500-2000 m/s  (shock formation)
#   High:          2000+ m/s     (strong shock, spall likely)
#   Hypervelocity: 5000+ m/s     (extreme conditions)
#
# 🔨 SPALL PARAMETERS (pfrac, nrhomin):
# ------------------------------------
# pfrac:   Fracture stress threshold
#   Al:    ~200-500 MPa (2E8 - 5E8 Pa)
#   Cu:    ~800-1200 MPa (8E8 - 1.2E9 Pa)
#   Steel: ~1000-2000 MPa (1E9 - 2E9 Pa)
#   No spall: 1E20 Pa (effectively infinite)
#
# nrhomin: Maximum density reduction before fracture
#   0.9:   Allow 10% density reduction (moderate ductility)
#   0.8:   Allow 20% density reduction (ductile)
#   1.0:   No density reduction allowed (perfectly brittle)
#
# 💡 PERFORMANCE TIPS:
# ------------------
# • Total cells = sum of all material cells
# • Computational cost ∝ (total cells)² × (simulation time / time step)
# • Start with coarse mesh, refine if needed
# • Typical total: 100-500 cells for most problems
#
# ===============================================================================
# 
# 🚨 CRITICAL YAML FORMATTING:
# ===>>>> Exponential numbers: put a zero after the decimal point and before the e or E <<<<===
# yaml does not always process exponential notation as a number and can mistakenly load as a string
# check your input parameters, especially if using mixed units:
#       import pyko
#       import eos_table as etab      <<-- needed if using SESAME tables
#       run = RunClass()
#       run.checkinput('filename')
#
# ===============================================================================
#
# --------------------------------------------------------------------
# I/O PARAMETERS
#
# problem name; output file name; output file format 'BIN' or 'ASC'
name           : 'Test 17 Al-Cu WITH Interface Separation'
outputfilename : './test17-spall-interface/pyko-test17-with-interface-separation-bin.dat'
outputformat   : 'BIN'
#
# Timing Parameters (HIGH RESOLUTION FOR FSV SPALL ANALYSIS):
# tstop = Total simulation run time (0.3 μs = 3.0 × 10⁻⁷ seconds)
#         Sufficient time for shock transit, reflection, and spall evolution
# dtstart = Initial time step (0.00001 μs = 0.01 nanoseconds)
#           Very small for stable high-resolution startup
# dtoutput = Output snapshot frequency (0.00002 μs = 0.02 nanoseconds)
#            High-resolution for detailed FSV spall signature capture
#            15,000 snapshots over simulation duration (0.3/0.00002 = 15,000)
tstop      : 0.100E-6
dtstart    : 0.0001E-6
dtoutput   : 0.0002E-6
#
# --------------------------------------------------------------------
# MATERIAL PROPERTIES AND GRIDDING PARAMETERS
#
# Material 1: Aluminum flyer (with spall capability)
mat1:
    mesh:
        cells  : 100          
        xstart : -0.0001
        length :  0.0001    # 100 μm = 0.0001 m
    init:
        up0    : 300.0  # Impact velocity
        rho0   : 2700.0
        p0     : 0.0
        e0     : 0.0
        t0     : 298.0
    eos: 
        name   : 'Al flyer'
        type   : 'MGR'
        rhoref : 2700.0
        c0     : 5200.0
        s1     : 1.5
        gamma0 : 2.0
        cv     : 896.0
    str:
        type   : 'VM'        # Von Mises for spall capability
        gmod   : 26.0E9
        ys     : 207.0E6
    frac:
        # Fracture Parameters:
        pfrac  : 276.0E6     # Spall threshold: 276 MPa tensile stress limit
        nrhomin : 1        # Max distension: allows 10% density reduction (ρ_min/ρ_ref = 0.9)
                             # Material fractures when density drops below 90% of original
#
# Material 2: Copper target (with spall capability)
mat2:
    mesh:
        cells  : 200
        xstart : 0.0
        length : 0.0002
    init:
        up0    : 0.0
        rho0   : 8930.0
        p0     : 0.0
        e0     : 0.0
        t0     : 298.0 
    eos:
        name   : 'Cu target'
        type   : 'MGR'
        rhoref : 8930.0
        c0     : 3900.0
        s1     : 1.49
        gamma0 : 1.99
        cv     : 385.0
    str:
        type   : 'VM'        # Von Mises for spall capability
        gmod   : 46.0E9      # Copper shear modulus
        ys     : 95.6E6      # Copper yield strength
    frac:
        # Fracture Parameters:
<<<<<<< HEAD
        pfrac  : 1.50E9     # Spall threshold: 3.0 GPa (3E9 Pa)  
=======
        pfrac  : 3.0E9     # Spall threshold: 3.0 GPa (3E9 Pa)  
>>>>>>> a191ba25
        nrhomin : 1          # Max distension: NO density reduction allowed (ρ_min/ρ_ref = 1.0)
                             # Perfectly brittle - fractures immediately upon any expansion
#
#
# --------------------------------------------------------------------
# DOMAIN PARAMETERS
#
# 'FIXED' or 'FREE'
# ibc = inner boundary condition (at minimum x); obc = outer boundary condition (at maximum x)
boundaries: 
    ibc    : 'FREE'
    ip0    : 0.0
    obc    : 'FREE'
    op0    : 0.0
#
# 'PLA' = planar; 'CYL' = cylindrical; 'SPH' = spherical
geometry   : 'PLA'
#
# gravitational acceleration; negative means force toward negative position x
gravity    : 0.0
#
# void pressure
pvoid : 0.0
#
# --------------------------------------------------------------------
# UNITS
#
# user input parameters units
# Provide the units for the user configuration parameters.
# This feature is provided for user convenience and allows for entering material parameters in more natural mixed units.
# The user parameter values will be converted to self-consistent code units during input processing.
# Output file units will be the same as the input units and included in the binary pickle files using the pint package.
# mesh definition units must be the same.
# s2 is the quadratic term for the Mie Grueneisen EOS
# here mks because life is easier in consistent units
units:
    time        : 'second'
    length      : 'meter'
    velocity    : 'meter/second'
    density     : 'kg/m^3'
    mass        : 'kg'
    pressure    : 'Pa'
    temperature : 'K'
    energy      : 'J'
    sp_energy   : 'J/kg'
    sp_entropy  : 'J/kg/K'
    sp_heat_cap : 'J/kg/K'
    gravity     : 'm/s^2'
    s2          : 'second/meter'
#
# EOS table units
# These are the units for the Stewart Group ANEOS tables.
# The table units will be converted to code units during input processing.
tableunits:
    # in NEW-SESAME-STD.TXT
    density      : 'g/cm^3'
    temperature  : 'K'
    pressure     : 'GPa'
    sp_energy    : 'MJ/kg'
    hfree_energy : 'MJ/kg'
    # in NEW-SESAME-EXT.TXT (also includes a phase identification flag)
    sp_entropy   : 'MJ/K/kg'
    sound_speed  : 'cm/s'
    sp_heat_cap  : 'MJ/kg/K'
#
# code units
# The routine that sets up the master run class object converts all inputs into code units,
# including converting any EOS table units to code units.
# These are the default set of code units for the original KO code.
# Energy: 1 eu = 10^12 ergs
# Pressure: 10^12 dynes/cm^2 = 100 kJ = 1 megabar     -> P=E/V : dynes/cm^2 = erg/cm^3
# Internal energy per original volume = 10^12 ergs/cm^3 = eu/cm^3 = 100 GJ/m^3
# Heat capacity per original volume = 10^12 ergs/cm^3/K = eu/cm^3/K = 100 GJ/m^3/K
# Velocity = cm/microseconds = 10 km/s
# Note that these units need to be declared with a coefficient of 1 (no scaling factor)
# Scaling factors are declared using the pint define command within function readinput_yaml:
#     ureg.define('eu = 1.0E12 ergs')   # energy unit
codeunits:
    time            : 'microseconds'
    length          : 'cm'
    mass            : 'g'
    density         : 'g/cm^3'
    relative_volume : 'dimensionless' 
    velocity        : 'cm/microsecond'
    pressure        : 'megabar'
    temperature     : 'K'
    energy          : 'eu'
    sp_energy       : 'eu/g'
    sp_heat_cap     : 'eu/K/g'
    sp_entropy      : 'eu/K/g'
    ie_perv0        : 'eu/cm^3'
    cv_perv0        : 'eu/cm^3/K'
    gravity         : 'cm/microseconds^2'
    s2              : 'microseconds/cm'
# It is possible to change the code units to a different self-consistent set of units.
# The code units presented here set up the initialization routine for the problem domain.
# Changing to a different set of units should work but has not been tested yet.
# Do not make modifications to the central code routines 
# that make the code dependent on a specific set of units.
# --------------------------------------------------------------------
#
# =========================
# end of configuration file
# =========================<|MERGE_RESOLUTION|>--- conflicted
+++ resolved
@@ -157,11 +157,7 @@
         ys     : 95.6E6      # Copper yield strength
     frac:
         # Fracture Parameters:
-<<<<<<< HEAD
-        pfrac  : 1.50E9     # Spall threshold: 3.0 GPa (3E9 Pa)  
-=======
-        pfrac  : 3.0E9     # Spall threshold: 3.0 GPa (3E9 Pa)  
->>>>>>> a191ba25
+        pfrac  : 3.0E9     # Spall threshold: 3.0 GPa (3E9 Pa)
         nrhomin : 1          # Max distension: NO density reduction allowed (ρ_min/ρ_ref = 1.0)
                              # Perfectly brittle - fractures immediately upon any expansion
 #
